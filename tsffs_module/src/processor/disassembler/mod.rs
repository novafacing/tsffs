--- conflicted
+++ resolved
@@ -1,12 +1,14 @@
-<<<<<<< HEAD
+// Copyright (C) 2023 Intel Corporation
+// SPDX-License-Identifier: Apache-2.0
+
 pub mod x86_64;
 
 #[derive(Debug)]
 pub enum CmpExpr {
-    Deref(Box<CmpExpr>),
-    Reg(String),
-    Mul(Box<CmpExpr>, Box<CmpExpr>),
-    Add(Box<CmpExpr>, Box<CmpExpr>),
+    Deref((Box<CmpExpr>, Option<u8>)),
+    Reg((String, u8)),
+    Mul((Box<CmpExpr>, Box<CmpExpr>)),
+    Add((Box<CmpExpr>, Box<CmpExpr>)),
     U8(u8),
     I8(i8),
     U16(u16),
@@ -16,10 +18,4 @@
     U64(u64),
     I64(i64),
     Addr(u64),
-}
-=======
-// Copyright (C) 2023 Intel Corporation
-// SPDX-License-Identifier: Apache-2.0
-
-pub mod x86_64;
->>>>>>> 311d5f75
+}