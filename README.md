# TSFFS: Target Software Fuzzer For SIMICS

<<<<<<< HEAD
TSFFS is a snapshotting simulator, coverage-guided fuzzer built on the
[SIMICS](https://www.intel.com/content/www/us/en/developer/articles/tool/simics-simulator.html)
full system simulator. It lets you easily fuzz things that are traditionally challenging
to fuzz, including UEFI applications, bootloaders, kernel modules, and device firmware.
=======
TSFFS is a snapshotting simulator, coverage-guided fuzzer built on Simics! It lets you
easily fuzz things that are traditionally challenging to fuzz, like UEFI applications,
bootloaders, kernel modules, firmware, and the like.
>>>>>>> 6d284c31

- [TSFFS: Target Software Fuzzer For SIMICS](#tsffs-target-software-fuzzer-for-simics)
  - [Capabilities](#capabilities)
  - [Setup](#setup)
  - [Running A Sample Target](#running-a-sample-target)
  - [Documentation](#documentation)
  - [Authors](#authors)


<https://github.com/intel-innersource/applications.security.fuzzing.confuse/assets/30083762/004ba56e-561c-470a-baf4-427014b43362>


## Capabilities

This fuzzer is built using [LibAFL](https://github.com/AFLplusplus/LibAFL) and SIMICS
and takes advantage of several of the state of the art capabilities
of both.

- Edge coverage guided
- Snapshotting (fully deterministic)
- Parallel fuzzing (across cores, machines soon)
- Easy to add to existing SIMICS projects
- Triage mode to reproduce and debug crashes

## Setup

Detailed instructions for setting up and building this project can be found in
[Setup.md](./docs/Setup.md). You should follow the documentation there to set up the
fuzzer before trying to run the sample targets.

## Running A Sample Target

There are two provided sample targets, `hello-world` and `x509-parse`. You can run them
in the basic configuration with the commands below, respectively.

```sh
cargo run --release --bin simics-fuzz --features=6.0.167 -- \
  -c /tmp/hello-world-corpus/ -s /tmp/hello-world-solution/ -l ERROR -t -C 1 \
  --package 2096:6.0.66 \
  --file examples/hello-world/rsrc/HelloWorld.efi:%simics%/targets/hello-world/HelloWorld.efi \
  --file examples/hello-world/rsrc/app.py:%simics%/scripts/app.py \
  --file examples/hello-world/rsrc/app.yml:%simics%/scripts/app.yml \
  --file examples/hello-world/rsrc/minimal_boot_disk.craff:%simics%/targets/hello-world/minimal_boot_disk.craff \
  --file examples/hello-world/rsrc/run_uefi_app.nsh:%simics%/targets/hello-world/run_uefi_app.nsh \
  --file examples/hello-world/rsrc/run-uefi-app.simics:%simics%/targets/hello-world/run-uefi-app.simics \
  --command CONFIG:%simics%/scripts/app.yml
```

```sh
cargo run --release --bin simics-fuzz --features=6.0.167 -- \
  -c /tmp/x509-parse-corpus/ -s /tmp/x509-parse-solution/ -l ERROR -t -C 1 \
  --package 2096:6.0.66 \
  --file examples/x509-parse/rsrc/X509Parse.efi:%simics%/targets/x509-parse/X509Parse.efi \
  --file examples/x509-parse/rsrc/app.py:%simics%/scripts/app.py \
  --file examples/x509-parse/rsrc/app.yml:%simics%/scripts/app.yml \
  --file examples/x509-parse/rsrc/minimal_boot_disk.craff:%simics%/targets/x509-parse/minimal_boot_disk.craff \
  --file examples/x509-parse/rsrc/run_uefi_app.nsh:%simics%/targets/x509-parse/run_uefi_app.nsh \
  --file examples/x509-parse/rsrc/run-uefi-app.simics:%simics%/targets/x509-parse/run-uefi-app.simics \
  --command CONFIG:%simics%/scripts/app.yml
```

## Documentation

Documentation for this project lives in the [docs](./docs/README.md) directory of this
repository.

## Authors

Brandon Marken Ph.D.
<brandon.marken@intel.com>

Robert Geunzel Ph.D.
<robert.geunzel@intel.com>

Rowan Hart
<rowan.hart@intel.com><|MERGE_RESOLUTION|>--- conflicted
+++ resolved
@@ -1,15 +1,9 @@
 # TSFFS: Target Software Fuzzer For SIMICS
 
-<<<<<<< HEAD
 TSFFS is a snapshotting simulator, coverage-guided fuzzer built on the
 [SIMICS](https://www.intel.com/content/www/us/en/developer/articles/tool/simics-simulator.html)
-full system simulator. It lets you easily fuzz things that are traditionally challenging
-to fuzz, including UEFI applications, bootloaders, kernel modules, and device firmware.
-=======
-TSFFS is a snapshotting simulator, coverage-guided fuzzer built on Simics! It lets you
-easily fuzz things that are traditionally challenging to fuzz, like UEFI applications,
-bootloaders, kernel modules, firmware, and the like.
->>>>>>> 6d284c31
+full system simulator. SIMICS makes it easy fuzz traditionally challenging targets
+including UEFI applications, bootloaders, BIOS, kernel modules, and device firmware.
 
 - [TSFFS: Target Software Fuzzer For SIMICS](#tsffs-target-software-fuzzer-for-simics)
   - [Capabilities](#capabilities)
@@ -25,8 +19,7 @@
 ## Capabilities
 
 This fuzzer is built using [LibAFL](https://github.com/AFLplusplus/LibAFL) and SIMICS
-and takes advantage of several of the state of the art capabilities
-of both.
+and takes advantage of several of the state of the art capabilities of both.
 
 - Edge coverage guided
 - Snapshotting (fully deterministic)
